--- conflicted
+++ resolved
@@ -219,13 +219,8 @@
             obj = safe_eval(dexpr, locals_)
         except EvaluationError:
             return set()
-<<<<<<< HEAD
-        if obj and isinstance(obj, type({})) and obj.keys():
-            return set("{!r}]".format(k) for k in obj.keys()
-=======
         if isinstance(obj, dict) and obj.keys():
-            return set("{0!r}".format(k) for k in obj.keys()
->>>>>>> 796ae49e
+            return set("{0!r}]".format(k) for k in obj.keys()
                        if repr(k).startswith(orig))
         else:
             return set()
