#!/usr/bin/env python
# -*- coding: utf-8 -*-


import os
import platform

from distutils.command.build import build

from bpython import __version__, package_dir

try:
    from setuptools import setup
    from setuptools.command.install import install as _install
    using_setuptools = True
except ImportError:
    from distutils.core import setup
    from distutils.command.install import install as _install
    using_setuptools = False

try:
    from distutils.command.build_py import build_py_2to3 as build_py
except ImportError:
    from distutils.command.build_py import build_py

try:
    from babel.messages.frontend import compile_catalog as _compile_catalog
    from babel.messages.frontend import extract_messages as _extract_messages
    from babel.messages.frontend import update_catalog as _update_catalog
    from babel.messages.frontend import init_catalog as _init_catalog
    using_translations = True
except ImportError:
    using_translations = False

try:
    import sphinx
    from sphinx.setup_command import BuildDoc
    if sphinx.__version__ == '1.1.2':
        # Sphinx 1.1.2 is buggy and building bpython with that version fails.
        # See #241.
        using_sphinx = False
    else:
        using_sphinx = True
except ImportError:
    using_sphinx = False

class install(_install):
    """Force install to run build target."""

    def run(self):
        self.run_command('build')
        _install.run(self)

cmdclass = dict(build_py=build_py, build=build, install=install)
translations_dir = os.path.join(package_dir, 'translations')

# localization options
if using_translations:
    class compile_catalog(_compile_catalog):
        def initialize_options(self):
            """Simply set default domain and directory attributes to the
            correct path for bpython."""
            _compile_catalog.initialize_options(self)

            self.domain = 'bpython'
            self.directory = translations_dir
            self.use_fuzzy = True

    class update_catalog(_update_catalog):
        def initialize_options(self):
            """Simply set default domain and directory attributes to the
            correct path for bpython."""
            _update_catalog.initialize_options(self)

            self.domain = 'bpython'
            self.output_dir = translations_dir
            self.input_file = os.path.join(translations_dir, 'bpython.pot')

    class extract_messages(_extract_messages):
        def initialize_options(self):
            """Simply set default domain and output file attributes to the
            correct values for bpython."""
            _extract_messages.initialize_options(self)

            self.domain = 'bpython'
            self.output_file = os.path.join(translations_dir, 'bpython.pot')

    class init_catalog(_init_catalog):
        def initialize_options(self):
            """Simply set default domain, input file and output directory
            attributes to the correct values for bpython."""
            _init_catalog.initialize_options(self)

            self.domain = 'bpython'
            self.output_dir = translations_dir
            self.input_file = os.path.join(translations_dir, 'bpython.pot')

    build.sub_commands.insert(0, ('compile_catalog', None))

    cmdclass['compile_catalog'] = compile_catalog
    cmdclass['extract_messages'] = extract_messages
    cmdclass['update_catalog'] = update_catalog
    cmdclass['init_catalog'] = init_catalog

if using_sphinx:
    class BuildDocMan(BuildDoc):
        def initialize_options(self):
            BuildDoc.initialize_options(self)
            self.builder = 'man'
            self.source_dir = 'doc/sphinx/source'
            self.build_dir = 'build'

    build.sub_commands.insert(0, ('build_sphinx_man', None))
    cmdclass['build_sphinx_man'] = BuildDocMan

    if platform.system() in ['FreeBSD', 'OpenBSD']:
        man_dir = 'man'
    else:
        man_dir = 'share/man'

    # manual pages
    man_pages = [
        (os.path.join(man_dir, 'man1'), ['build/man/bpython.1']),
        (os.path.join(man_dir, 'man5'), ['build/man/bpython-config.5']),
    ]
else:
    man_pages = []

data_files = [
    # desktop shortcut
    (os.path.join('share', 'applications'), ['data/bpython.desktop'])
]
data_files.extend(man_pages)

# translations
mo_files = list()
for language in os.listdir(translations_dir):
    mo_subpath = os.path.join(language, 'LC_MESSAGES', 'bpython.mo')
    if os.path.exists(os.path.join(translations_dir, mo_subpath)):
        mo_files.append(mo_subpath)

setup(
    name="bpython",
    version = __version__,
    author = "Bob Farrell, Andreas Stuehrk et al.",
    author_email = "robertanthonyfarrell@gmail.com",
    description = "Fancy Interface to the Python Interpreter",
    license = "MIT/X",
    url = "http://www.bpython-interpreter.org/",
    long_description = """bpython is a fancy interface to the Python
    interpreter for Unix-like operating systems.""",
    install_requires = [
        'pygments'
    ],
    extras_require = {
<<<<<<< HEAD
        'urwid': ['urwid']
    },
    tests_require = ['mock'],
    packages = ["bpython", "bpython.test", "bpython.translations", "bpdb"],
=======
        'curtsies': ['curtsies>=0.0.26', 'greenlet'],
        'urwid' : ['urwid']
    },
    tests_require = ['mock'],
    packages = ["bpython", "bpython.test", "bpython.translations", "bpdb", "bpython.curtsiesfrontend"],
>>>>>>> 047dd065
    data_files = data_files,
    package_data = {
        'bpython': ['logo.png'],
        'bpython.translations': mo_files,
        'bpython.test': ['test.config', 'test.theme']
    },
    entry_points = {
        'console_scripts': [
            'bpython = bpython.cli:main',
            'bpython-urwid = bpython.urwid:main [urwid]',
<<<<<<< HEAD
=======
            'bpython-curtsies = bpython.curtsies:main [curtsies]',
>>>>>>> 047dd065
        ],
        'gui_scripts': [
            'bpython-gtk = bpython.gtk_:main'
         ]
    },
    scripts = ([] if using_setuptools else ['data/bpython',
                                            'data/bpython-gtk',
<<<<<<< HEAD
=======
                                            'data/bpython-curtsies',
>>>>>>> 047dd065
                                            'data/bpython-urwid']),
    cmdclass = cmdclass,
    test_suite = 'bpython.test'
)

# vim: fileencoding=utf-8 sw=4 ts=4 sts=4 ai et sta<|MERGE_RESOLUTION|>--- conflicted
+++ resolved
@@ -153,18 +153,11 @@
         'pygments'
     ],
     extras_require = {
-<<<<<<< HEAD
-        'urwid': ['urwid']
-    },
-    tests_require = ['mock'],
-    packages = ["bpython", "bpython.test", "bpython.translations", "bpdb"],
-=======
         'curtsies': ['curtsies>=0.0.26', 'greenlet'],
         'urwid' : ['urwid']
     },
     tests_require = ['mock'],
     packages = ["bpython", "bpython.test", "bpython.translations", "bpdb", "bpython.curtsiesfrontend"],
->>>>>>> 047dd065
     data_files = data_files,
     package_data = {
         'bpython': ['logo.png'],
@@ -175,10 +168,7 @@
         'console_scripts': [
             'bpython = bpython.cli:main',
             'bpython-urwid = bpython.urwid:main [urwid]',
-<<<<<<< HEAD
-=======
             'bpython-curtsies = bpython.curtsies:main [curtsies]',
->>>>>>> 047dd065
         ],
         'gui_scripts': [
             'bpython-gtk = bpython.gtk_:main'
@@ -186,10 +176,7 @@
     },
     scripts = ([] if using_setuptools else ['data/bpython',
                                             'data/bpython-gtk',
-<<<<<<< HEAD
-=======
                                             'data/bpython-curtsies',
->>>>>>> 047dd065
                                             'data/bpython-urwid']),
     cmdclass = cmdclass,
     test_suite = 'bpython.test'
